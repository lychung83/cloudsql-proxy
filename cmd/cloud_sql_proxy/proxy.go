// Copyright 2015 Google Inc. All Rights Reserved.
//
// Licensed under the Apache License, Version 2.0 (the "License");
// you may not use this file except in compliance with the License.
// You may obtain a copy of the License at
//
//      http://www.apache.org/licenses/LICENSE-2.0
//
// Unless required by applicable law or agreed to in writing, software
// distributed under the License is distributed on an "AS IS" BASIS,
// WITHOUT WARRANTIES OR CONDITIONS OF ANY KIND, either express or implied.
// See the License for the specific language governing permissions and
// limitations under the License.

package main

// This file contains code for supporting local sockets for the Cloud SQL Proxy.

import (
	"bytes"
	"errors"
	"fmt"
	"log"
	"net"
	"os"
	"path/filepath"
	"runtime"
	"strings"

	"github.com/GoogleCloudPlatform/cloudsql-proxy/proxy/fuse"
	"github.com/GoogleCloudPlatform/cloudsql-proxy/proxy/proxy"
)

// WatchInstances handles the lifecycle of local sockets used for proxying
// local connections.  Values received from the updates channel are
// interpretted as a comma-separated list of instances.  The set of sockets in
// 'dir' is the union of 'instances' and the most recent list from 'updates'.
func WatchInstances(dir string, cfgs []instanceConfig, updates <-chan string) (<-chan proxy.Conn, error) {
	ch := make(chan proxy.Conn, 1)

	// Instances specified statically (e.g. as flags to the binary) will always
	// be available. They are ignored if also returned by the GCE metadata since
	// the socket will already be open.
	staticInstances := make(map[string]net.Listener, len(cfgs))
	for _, v := range cfgs {
		l, err := listenInstance(ch, v)
		if err != nil {
			return nil, err
		}
		staticInstances[v.Instance] = l
	}

	if updates != nil {
		go watchInstancesLoop(dir, ch, updates, staticInstances)
	}
	return ch, nil
}

func watchInstancesLoop(dir string, dst chan<- proxy.Conn, updates <-chan string, static map[string]net.Listener) {
	dynamicInstances := make(map[string]net.Listener)
	for instances := range updates {
		list, err := parseInstanceConfigs(dir, strings.Split(instances, ","))
		if err != nil {
			log.Print(err)
		}

		stillOpen := make(map[string]net.Listener)
		for _, cfg := range list {
			instance := cfg.Instance

			// If the instance is specified in the static list don't do anything:
			// it's already open and should stay open forever.
			if _, ok := static[instance]; ok {
				continue
			}

			if l, ok := dynamicInstances[instance]; ok {
				delete(dynamicInstances, instance)
				stillOpen[instance] = l
				continue
			}

			l, err := listenInstance(dst, cfg)
			if err != nil {
				log.Printf("Couldn't open socket for %q: %v", instance, err)
				continue
			}
			stillOpen[instance] = l
		}

		// Any instance in dynamicInstances was not in the most recent metadata
		// update. Clean up those instances' sockets by closing them; note that
		// this does not affect any existing connections instance.
		for instance, listener := range dynamicInstances {
			log.Printf("Closing socket for instance %v", instance)
			listener.Close()
		}

		dynamicInstances = stillOpen
	}

	for _, v := range static {
		if err := v.Close(); err != nil {
			log.Printf("Error closing %q: %v", v.Addr(), err)
		}
	}
	for _, v := range dynamicInstances {
		if err := v.Close(); err != nil {
			log.Printf("Error closing %q: %v", v.Addr(), err)
		}
	}
}

func remove(path string) {
	if err := os.Remove(path); err != nil && !os.IsNotExist(err) {
		log.Printf("Remove(%q) error: %v", path, err)
	}
}

// listenInstance starts listening on a new unix socket in dir to connect to the
// specified instance. New connections to this socket are sent to dst.
func listenInstance(dst chan<- proxy.Conn, cfg instanceConfig) (net.Listener, error) {
	unix := cfg.Network == "unix"
	if unix {
		remove(cfg.Address)
	}
	l, err := net.Listen(cfg.Network, cfg.Address)
	if err != nil {
		return nil, err
	}
	if unix {
		if err := os.Chmod(cfg.Address, 0777|os.ModeSocket); err != nil {
			log.Printf("couldn't update permissions for socket file %q: %v; other users may not be unable to connect", cfg.Address, err)
		}
	}

	go func() {
		for {
			c, err := l.Accept()
			if err != nil {
				log.Printf("Error in accept for %q on %v: %v", cfg, cfg.Address, err)
				l.Close()
				return
			}
<<<<<<< HEAD
			log.Printf("New connection to %q requested", cfg.Instance)
=======
			log.Printf("New connection for %q", cfg.Instance)
>>>>>>> 5a2b2dd8
			dst <- proxy.Conn{cfg.Instance, c}
		}
	}()

	log.Printf("Listening on %s for %s", cfg.Address, cfg.Instance)
	return l, nil
}

type instanceConfig struct {
	Instance         string
	Network, Address string
}

// loopbackForNet maps a network (e.g. tcp6) to the loopback address for that
// network. It is updated during the initialization of validNets to include a
// valid loopback address for "tcp".
var loopbackForNet = map[string]string{
	"tcp4": "127.0.0.1",
	"tcp6": "[::1]",
}

// validNets tracks the networks that are valid for this platform and machine.
var validNets = func() map[string]bool {
	m := map[string]bool{
		"unix": runtime.GOOS != "windows",
	}

	anyTCP := false
	for _, n := range []string{"tcp4", "tcp6"} {
		addr, ok := loopbackForNet[n]
		if !ok {
			// This is effectively a compile-time error.
			panic(fmt.Sprintf("no loopback address found for %v", n))
		}
		// Open any port to see if the net is valid.
		x, err := net.Listen(n, addr+":")
		if err != nil {
			// Error is too verbose to be useful.
			continue
		}
		x.Close()
		m[n] = true

		if !anyTCP {
			anyTCP = true
			// Set the loopback value for generic tcp if it hasn't already been
			// set. (If both tcp4/tcp6 are supported the first one in the list
			// (tcp4's 127.0.0.1) is used.
			loopbackForNet["tcp"] = addr
		}
	}
	if anyTCP {
		m["tcp"] = true
	}
	return m
}()

func parseInstanceConfig(dir, instance string) (instanceConfig, error) {
	var ret instanceConfig
	eq := strings.Index(instance, "=")
	if eq != -1 {
		spl := strings.SplitN(instance[eq+1:], ":", 3)
		ret.Instance = instance[:eq]

		switch len(spl) {
		default:
			return ret, fmt.Errorf("invalid %q: expected 'project:instance=tcp:port'", instance)
		case 2:
			// No "host" part of the address. Be safe and assume that they want a
			// loopback address.
			ret.Network = spl[0]
			addr, ok := loopbackForNet[spl[0]]
			if !ok {
				return ret, fmt.Errorf("invalid %q: unrecognized network %v", instance, spl[0])
			}
			ret.Address = fmt.Sprintf("%s:%s", addr, spl[1])
		case 3:
			// User provided a host and port; use that.
			ret.Network = spl[0]
			ret.Address = fmt.Sprintf("%s:%s", spl[1], spl[2])
		}
	} else {
		ret.Instance = instance
		// Default to unix socket.
		ret.Network = "unix"
		ret.Address = filepath.Join(dir, instance)
	}

	if !validNets[ret.Network] {
		return ret, fmt.Errorf("invalid %q: unsupported network: %v", instance, ret.Network)
	}
	return ret, nil
}

// parseInstanceConfigs calls parseInstanceConfig for each instance in the
// provided slice, collecting errors along the way. There may be valid
// instanceConfigs returned even if there's an error.
func parseInstanceConfigs(dir string, instances []string) ([]instanceConfig, error) {
	errs := new(bytes.Buffer)
	var cfg []instanceConfig
	for _, v := range instances {
		if v == "" {
			continue
		}
		if c, err := parseInstanceConfig(dir, v); err != nil {
			fmt.Fprintf(errs, "\n\t%v", err)
		} else {
			cfg = append(cfg, c)
		}
	}

	var err error
	if errs.Len() > 0 {
		err = fmt.Errorf("errors parsing config:%s", errs)
	}
	return cfg, err
}

// CreateInstanceConfigs verifies that the parameters passed to it are valid
// for the proxy for the platform and system and then returns a slice of valid
// instanceConfig.
func CreateInstanceConfigs(dir string, useFuse bool, instances []string, instancesSrc string) ([]instanceConfig, error) {
	if useFuse && !fuse.Supported() {
		return nil, errors.New("FUSE not supported on this system")
	}

	cfgs, err := parseInstanceConfigs(dir, instances)
	if err != nil {
		return nil, err
	}

	if dir == "" {
		// Reasons to set '-dir':
		//    - Using -fuse
		//    - Using the metadata to get a list of instances
		//    - Having an instance that uses a 'unix' network
		if useFuse {
			return nil, errors.New("must set -dir because -fuse was set")
		} else if instancesSrc != "" {
			return nil, errors.New("must set -dir because -instances_metadata was set")
		} else {
			for _, v := range cfgs {
				if v.Network == "unix" {
					return nil, fmt.Errorf("must set -dir: using a unix socket for %v", v.Instance)
				}
			}
		}
		// Otherwise it's safe to not set -dir
	}

	if useFuse {
		if len(instances) != 0 || instancesSrc != "" {
			return nil, errors.New("-fuse is not compatible with -projects, -instances, or -instances_metadata")
		}
		return nil, nil
	}
	// FUSE disabled.
	if len(instances) == 0 && instancesSrc == "" {
		if fuse.Supported() {
			return nil, errors.New("must specify -projects, -fuse, or -instances")
		}
		return nil, errors.New("must specify -projects or -instances")
	}
	return cfgs, nil
}<|MERGE_RESOLUTION|>--- conflicted
+++ resolved
@@ -142,11 +142,7 @@
 				l.Close()
 				return
 			}
-<<<<<<< HEAD
-			log.Printf("New connection to %q requested", cfg.Instance)
-=======
 			log.Printf("New connection for %q", cfg.Instance)
->>>>>>> 5a2b2dd8
 			dst <- proxy.Conn{cfg.Instance, c}
 		}
 	}()
